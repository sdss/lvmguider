--- conflicted
+++ resolved
@@ -12,11 +12,6 @@
 import os.path
 import pathlib
 from collections import defaultdict
-<<<<<<< HEAD
-from dataclasses import dataclass
-=======
-from datetime import datetime
->>>>>>> 24434ab2
 from functools import partial
 
 from typing import Any
@@ -30,17 +25,10 @@
 from astropy.io import fits
 from astropy.stats import sigma_clip
 from astropy.table import Table
-<<<<<<< HEAD
-from astropy.time import Time, TimezoneInfo
-from astropy.wcs import WCS, FITSFixedWarning
-from astropy.wcs.utils import fit_wcs_from_points
-from matplotlib import pyplot as plt
-=======
 from astropy.time import Time
 from astropy.wcs import WCS
 from astropy.wcs.utils import fit_wcs_from_points
 from psycopg2 import OperationalError
->>>>>>> 24434ab2
 from scipy.spatial import KDTree
 
 from sdsstools.time import get_sjd
@@ -66,50 +54,8 @@
 
 _GAIA_CACHE: tuple[SkyCoord, pandas.DataFrame] | None = None
 
-<<<<<<< HEAD
-
-warnings.simplefilter("ignore", category=FITSFixedWarning)
-
-
-@dataclass
-class FrameData:
-    """Data associated with a frame."""
-
-    file: pathlib.Path
-    raw_header: fits.Header
-    frameno: int
-    date_obs: Time
-    sjd: int
-    camera: str
-    telescope: str
-    exptime: float
-    image_type: str
-    kmirror_drot: float
-    focusdt: float
-    proc_header: fits.Header | None = None
-    proc_file: pathlib.Path | None = None
-    astrometry_header: fits.Header | None = None
-    reference_file: pathlib.Path | None = None
-    fwhm_median: float = numpy.nan
-    fwhm_std: float = numpy.nan
-    guide_mode: str | None = None
-    sources: pandas.DataFrame | None = None
-    stacked: bool = False
-    wcs: WCS | None = None
-    wcs_reprocessed: bool = False
-    pa: float = numpy.nan
-    zp: float = numpy.nan
-    data: ARRAY_2D | None = None
-=======
 XZ_AG_FRAME = config["xz_ag_frame"]
 XZ_FULL_FRAME = config["xz_full_frame"]
->>>>>>> 24434ab2
-
-    @property
-    def wcs_mode(self):
-        """Returns the origin of the ``PROC`` WCS."""
-
-        return self.proc_header["WCSMODE"] if self.proc_header else None
 
 
 def create_coadded_frame_header(
@@ -1113,43 +1059,12 @@
                 copy=False,
             )
 
-<<<<<<< HEAD
             log.debug("Creating median-combined co-added frame.")
             coadd = numpy.ma.median(stack_masked, axis=0).data
 
         else:
             log.debug("Creating median-combined co-added frame.")
             coadd = numpy.median(numpy.array(data_stack), axis=0)
-=======
-        log.debug("Creating median-combined co-added frame.")
-        coadd: ARRAY_2D_F32 = numpy.ma.median(stack_masked, axis=0).data
-
-    else:
-        log.debug("Creating median-combined co-added frame.")
-        coadd: ARRAY_2D_F32 = numpy.median(numpy.array(data_stack), axis=0)
-
-    del data_stack
-
-    # Extract sources in the co-added frame.
-    coadd_sources = extract_marginal(
-        coadd,
-        box_size=31,
-        threshold=3.0,
-        max_detections=50,
-        sextractor_quick_options={"minarea": 5},
-    )
-    coadd_sources["telescope"] = telescope
-    coadd_sources["camera"] = camname
-
-    # Get astrometry.net solution.
-    camera_solution = solve_locs(
-        coadd_sources.loc[:, ["x", "y", "flux"]],
-        ra,
-        dec,
-        full_frame=False,
-        raise_on_unsolved=False,
-    )
->>>>>>> 24434ab2
 
         del data_stack
         assert coadd is not None
@@ -1461,19 +1376,10 @@
                 deg=1,
             )
 
-<<<<<<< HEAD
             pa_vals = numpy.polyval(pa_coeffs, guide_pa.frameno)
             pa_min = numpy.round(pa_vals.min(), 6)
             pa_max = numpy.round(pa_vals.max(), 6)
             pa_drift = numpy.round(numpy.abs(pa_min - pa_max), 6)
-=======
-    # Calculate PA drift. Do some sigma clipping to remove big outliers.
-    pa_values: ARRAY_1D_F32 = guide_data.pa.dropna().to_numpy(numpy.float32)
-    pa_values = cast(ARRAY_1D_F32, sigma_clip(pa_values, 10, masked=True))
-    pa_min = round(pa_values.min(), 6)
-    pa_max = round(pa_values.max(), 6)
-    pa_drift = abs(pa_max - pa_min)
->>>>>>> 24434ab2
 
             drift_warning = pa_drift > DRIFT_WARN_THRESHOLD
 
