--- conflicted
+++ resolved
@@ -674,18 +674,11 @@
             gheader["FILEWEST"] = guider_solution["west"].path.name
 
         gheader["DIRNAME"] = str(guider_solution.solutions[0].path.parent)
-<<<<<<< HEAD
-        gheader["SOURCEF"] = str(sources_path.name)
-
-        gheader["RAFIELD"] = numpy.round(self.field_centre[0], 6)
-        gheader["DECFIELD"] = numpy.round(self.field_centre[1], 6)
-=======
         gheader["SOURCESF"] = str(sources_path.name)
 
         gheader["RAFIELD"] = numpy.round(self.field_centre[0], 6)
         gheader["DECFIELD"] = numpy.round(self.field_centre[1], 6)
         gheader["PAFIELD"] = numpy.round(self.field_centre[2], 4)
->>>>>>> 0e32e1f0
         gheader["XMFPIX"] = guider_solution.guide_pixel[0]
         gheader["ZMFPIX"] = guider_solution.guide_pixel[1]
         gheader["SOLVED"] = guider_solution.solved
